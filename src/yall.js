/**
 * yall.js
 * Yet Another Lazy loader
 * This library is intended to be very small. As such, some of it is not going to be easily readable.
 * I don't normally code like this, but I wanted to see just how small I could get this library.
 * There may yet be a pattern out there that can yield a smaller library than this.
 **/

((window, document)=>{
	/**
	 * Anything suffixed with a double asterisk (**)
	 * indicates that it was defined solely to shave
	 * bytes from the final build.
	 **/

	const
		// Placeholders used for common method names.**
		qsa = "querySelectorAll",
		sa = "setAttribute",
		ga = "getAttribute",
		ra = "removeAttribute",
		ael = "addEventListener",
		rel = "removeEventListener",
		cl = "classList",
		// Placeholder used for the lazy loading class**
		l = "lazy",
		// Placeholders used for "data-src" and "data-srcset" attribute references.**
		s = "data-src",
		ss = "data-srcset",
		// Placeholders used for event handler strings.**
		y = "scroll touchmove",
		z = "orientationchange resize";

	// Tracks if yall is working. Used for throttling.
	let a = false;

	// A multiple event binding handler.**
	let b = (obj, handlers, func, add)=>{
		handlers.split(" ").forEach((handler)=>{
			add ? obj[ael](handler, func) : obj[rel](handler, func);
		});
	};

	let replaceAttr = (node, sattr, tattr)=>{
		let v = node[ga](sattr);
		if (v !== null) {
			node[tattr] = v;
			node[ra](sattr);
		}
	};

	// The guts of the lazy loader
	let yall = ()=>{
		if(!document[qsa]("."+l).length){
			b(document, y, yall);
			b(window, z, yall);
			return;
		}

		if(!a){
			a = true;

			setTimeout(()=>{
				yall.i.forEach((img)=>{
					if(img[cl].contains(l) && img.getBoundingClientRect().top <= ((document.documentElement.scrollTop || document.body.scrollTop) + window.innerHeight + 50) && getComputedStyle(img, null).display != "none"){
						if(img.parentNode.tagName == "PICTURE"){
							let sources = [].slice.call(img.parentNode[qsa]("source"));

							sources.forEach((source)=>{
								replaceAttr(source, ss, "srcset");
							});
						}
<<<<<<< HEAD
						replaceAttr(img, s, "src");
						replaceAttr(img, ss, "srcset");
						img.classList.remove("lazy");
=======

						let imgSrc = img[ga](s);
						let imgSrcset = img[ga](ss);

						if(imgSrc != null){
							img.src = imgSrc;
							img[ra](s);
						}

						if(imgSrcset != null){
							img.srcset = imgSrcset;
							img[ra](ss);
						}

						img[cl].remove(l);
>>>>>>> 4501fa34
					}
				});

				a = false;
			}, 200);
		}
	};

	// Everything's kicked off on DOMContentLoaded
	b(document, "DOMContentLoaded", ()=>{
		yall.i = [].slice.call(document[qsa]("."+l));
		yall();
		b(document, y, yall, true);
		b(window, z, yall, true);
	}, true);
})(window, document);<|MERGE_RESOLUTION|>--- conflicted
+++ resolved
@@ -70,27 +70,9 @@
 								replaceAttr(source, ss, "srcset");
 							});
 						}
-<<<<<<< HEAD
 						replaceAttr(img, s, "src");
 						replaceAttr(img, ss, "srcset");
-						img.classList.remove("lazy");
-=======
-
-						let imgSrc = img[ga](s);
-						let imgSrcset = img[ga](ss);
-
-						if(imgSrc != null){
-							img.src = imgSrc;
-							img[ra](s);
-						}
-
-						if(imgSrcset != null){
-							img.srcset = imgSrcset;
-							img[ra](ss);
-						}
-
 						img[cl].remove(l);
->>>>>>> 4501fa34
 					}
 				});
 
